--- conflicted
+++ resolved
@@ -10,19 +10,6 @@
     author_email="petr.znamenskiy@crick.ac.uk",
     description="Analysis of in situ sequencing data",
     install_requires=[
-<<<<<<< HEAD
-        'numpy',
-        'scipy',
-        'pandas',
-        'scikit-learn',
-        'matplotlib',
-        'tqdm',
-        'pciSeq',
-        'h5py',
-        'defopt',
-        'pciSeq',
-        'dask'
-=======
         "numpy",
         "scipy",
         "pandas",
@@ -32,7 +19,6 @@
         "pciSeq",
         "h5py",
         "defopt",
->>>>>>> e66b3cb8
     ],
     entry_points={
         "console_scripts": ["pick_genes = iss_analysis.pick_genes:entry_point"]
