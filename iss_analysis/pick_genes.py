--- conflicted
+++ resolved
@@ -342,11 +342,6 @@
     return train, test, cluster_labels
 
 
-<<<<<<< HEAD
-def main(savepath, *, efficiency=0.01,
-         datapath='C:/Users/Alex/PhD_data/allen2018/',
-         subsample=1, classify='cluster'):
-=======
 def main(
     savepath,
     *,
@@ -355,7 +350,6 @@
     subsample=1,
     classify="cluster",
 ):
->>>>>>> e66b3cb8
     """
     Optimize gene set for cell classification.
 
