import numpy as np
import pandas as pd
import re
import scipy.sparse as ss
import h5py
<<<<<<< HEAD
#from .pick_genes import compute_means
=======
import iss_preprocess as issp


def get_chamber_datapath(acquisition_folder, chamber_list=None):
    """Get the chamber folders from the acquisition folder.

    Simple utility function to get the chamber folders from the acquisition folder or
    the chamber folder itself.

    Args:
        acquisition_folder (str): The path to the acquisition folder.
        chamber_list (list, optional): The list of chambers to include. Default is None.

    Returns:
        list: A list of chamber folders.
    """
    main_folder = issp.io.get_processed_path(acquisition_folder)
    if "chamber" in main_folder.name:  # single chamber
        assert chamber_list is None, "chamber_list should be None for single chamber"
        chambers = [acquisition_folder]
    else:  # mouse folder
        chambers = list(main_folder.glob("chamber_*"))
        chambers = [chamber for chamber in chambers if chamber.is_dir()]
        if chamber_list is not None:
            chambers = [chamber for chamber in chambers if chamber.name in chamber_list]
        # make the path relative to project, like acquisition_folder
        root = str(main_folder)[: -len(acquisition_folder)]
        chambers = [str(chamber.relative_to(root)) for chamber in chambers]
    return chambers


def get_starter_cells(project, mouse, verbose=True):
    """Get the starter cells from the manual click.

    Args:
        project (str): The project name.
        mouse (str): The mouse name.
        verbose (bool, optional): Print verbose output. Default is True.

    Returns:
        pd.DataFrame: The starter cells.
    """

    manual_click = (
        issp.io.get_processed_path(f"{project}/{mouse}") / "analysis" / "starter_cells"
    )
    assert manual_click.exists()
    starters = []
    for data_path in get_chamber_datapath(f"{project}/{mouse}"):
        chamber = issp.io.get_processed_path(data_path).stem
        for roi in range(1, 11):
            fname = manual_click / f"starter_cells_{mouse}_{chamber}_roi_{roi}.csv"
            if not fname.exists():
                if verbose:
                    print(f"No manual click for {chamber} roi {roi}")
                continue
            clicked = pd.read_csv(fname)
            st = pd.DataFrame(
                columns=["chamber", "roi", "x", "y"], index=np.arange(len(clicked))
            )
            st["chamber"] = chamber
            st["roi"] = roi
            st["x"] = clicked["axis-1"].values
            st["y"] = clicked["axis-0"].values
            starters.append(st)
    starters = pd.concat(starters, ignore_index=True)
    if verbose:
        print(f"Loaded {len(starters)} starter cells position")
    return starters


def filter_genes(gene_names):
    # get rid of gene models etc
    genes_Rik = np.array([re.search("Rik$", s) is not None for s in gene_names])
    genes_Gm = np.array([re.search(r"Gm\d", s) is not None for s in gene_names])
    genes_LOC = np.array([re.search(r"LOC\d", s) is not None for s in gene_names])
    genes_AA = np.array(
        [re.search(r"^[A-Z]{2}\d*$", s) is not None for s in gene_names]
    )
    keep_genes = np.logical_not(genes_Rik + genes_Gm + genes_LOC + genes_AA)
    return keep_genes
>>>>>>> e66b3cb8


def load_data_tasic_2018(datapath, filter_neurons=True):
    """
    Load the scRNAseq data from Tasic et al., "Shared and distinct
    transcriptomic cell types across neocortical areas", Nature, 2018.

    Args:
        datapath: path to the data

    Returns:
        exons_matrix: n cells x n genes matrix (numpy.ndarray) of read counts
        cluster_ids: numpy.array of cluster assignments from the cell metadata
        cluster_means: n clusters x n genes matrix (numpy.ndarray) of mean read
            counts for each cluster
        cluster_labels: list of cluster names
        gene_names: pandas.Series of gene names

    """
    fname_metadata = f"{datapath}mouse_VISp_2018-06-14_samples-columns.csv"
    metadata = pd.read_csv(fname_metadata, low_memory=False)
    fname = f"{datapath}mouse_VISp_2018-06-14_exon-matrix.csv"
    exons = pd.read_csv(fname, low_memory=False)
    fname_genes = f"{datapath}mouse_VISp_2018-06-14_genes-rows.csv"
    genes = pd.read_csv(fname_genes, low_memory=False)
    gene_names = genes["gene_symbol"]
    metadata.set_index("sample_name", inplace=True)
    keep_genes = filter_genes(gene_names)
    exons = exons.iloc[keep_genes]
    gene_names = gene_names.iloc[keep_genes]
    exons_df = metadata.join(exons.T, on="sample_name")
    # only include neurons
    include_classes = ["GABAergic", "Glutamatergic"]
    # get rid of low quality cells etc
    if filter_neurons:
        exons_subset = exons_df[exons_df["class"].isin(include_classes)]
    else:
        exons_subset = exons_df
    exons_subset = exons_subset[~exons_subset["cluster"].str.contains("ALM")]
    exons_subset = exons_subset[~exons_subset["cluster"].str.contains("Doublet")]
    exons_subset = exons_subset[~exons_subset["cluster"].str.contains("Batch")]
    exons_subset = exons_subset[~exons_subset["cluster"].str.contains("Low Quality")]
    exons_subset = exons_subset[~exons_subset["subclass"].str.contains("High Intronic")]

    return exons_subset, gene_names


def load_data_yao_2021(datapath):
    """
    Load the scRNAseq data from Yao et al., "A taxonomy of transcriptomic cell
    types across the isocortex and hippocampal formation", Cell, 2021.

    Args:
        datapath: path to the data

    Returns:
        exons_matrix: n cells x n genes matrix (numpy.ndarray) of read counts
        cluster_ids: numpy.array of cluster assignments from the cell metadata
        cluster_means: n clusters x n genes matrix (numpy.ndarray) of mean read
            counts for each cluster
        cluster_labels: list of cluster names
        gene_names: pandas.Series of gene names

    """

    def extract_sparse_matrix(h5f, data_path):
        """Load HDF5 data as a sparse matrix"""
        data = h5f[data_path]
        x = data["x"]
        i = data["i"]
        p = data["p"]
        dims = data["dims"]

        sparse_matrix = ss.csc_matrix(
            (x[0 : x.len()], i[0 : i.len()], p[0 : p.len()]),
            shape=(dims[0], dims[1]),
            dtype=np.int32,
        )
        return sparse_matrix

    fname = f"{datapath}expression_matrix.hdf5"

    h5f = h5py.File(fname, "r")

    exons = extract_sparse_matrix(h5f, "/data/exon")
    samples = [sample.decode("utf-8") for sample in h5f["sample_names"]]
    gene_names = [gene.decode("utf-8") for gene in h5f["gene_names"]]
    keep_genes = filter_genes(gene_names)
    gene_names = np.array(gene_names)[keep_genes]
    exons = exons[:, keep_genes]

    fname_metadata = f"{datapath}metadata.csv"

    metadata = pd.read_csv(fname_metadata, low_memory=False)
    include_classes = [
        "L5 PT CTX",
        "L5 IT CTX",
        "L4/5 IT CTX",
        "L6 IT CTX",
        "L6 CT CTX",
        "L5/6 NP CTX",
        "Pvalb",
        "Vip",
        "L2/3 IT CTX",
        "Lamp5",
        "Sst",
        "Sst Chodl",
        "Sncg",
        "Car3",
        "L6b CTX",
        "CR",
        "Meis2",
    ]
    metadata = metadata[
        (metadata["region_label"] == "VISp")
        & (metadata["subclass_label"].isin(include_classes))
        & (metadata["sample_name"].isin(samples))
    ]
    keep_cells = np.array(
        [sample in metadata["sample_name"].unique() for sample in samples]
    )
    samples = np.array(samples)[keep_cells]
    exons = exons[keep_cells, :]
    exons_df = pd.DataFrame(
        exons.todense(), columns=["gene_" + gene for gene in gene_names]
    )

    exons_df["sample_name"] = samples
    exons_df = metadata.join(exons_df.set_index("sample_name"), on="sample_name")

    return exons_df, pd.Series(gene_names)


def filter_genes(gene_names):
    # get rid of gene models etc
    genes_Rik = np.array([ re.search('Rik$', s) is not None for s in gene_names ])
    genes_Gm = np.array([ re.search('Gm\d', s) is not None for s in gene_names ])
    genes_LOC = np.array([ re.search('LOC\d', s) is not None for s in gene_names ])
    genes_AA = np.array([ re.search('^[A-Z]{2}\d*$', s) is not None for s in gene_names ])
    
    #get rid of all genes below a certain read threshold
    filtered_genes = np.array(np.load("C:/Users/Alex/PhD_data/allen2018/low_genes.npy", allow_pickle=True))
    genes_low = np.array([gene not in filtered_genes for gene in gene_names])
    keep_genes = np.logical_not(genes_Rik + genes_Gm + genes_LOC + genes_AA + genes_low)

    return keep_genes<|MERGE_RESOLUTION|>--- conflicted
+++ resolved
@@ -3,9 +3,6 @@
 import re
 import scipy.sparse as ss
 import h5py
-<<<<<<< HEAD
-#from .pick_genes import compute_means
-=======
 import iss_preprocess as issp
 
 
@@ -87,7 +84,6 @@
     )
     keep_genes = np.logical_not(genes_Rik + genes_Gm + genes_LOC + genes_AA)
     return keep_genes
->>>>>>> e66b3cb8
 
 
 def load_data_tasic_2018(datapath, filter_neurons=True):
@@ -218,19 +214,4 @@
     exons_df["sample_name"] = samples
     exons_df = metadata.join(exons_df.set_index("sample_name"), on="sample_name")
 
-    return exons_df, pd.Series(gene_names)
-
-
-def filter_genes(gene_names):
-    # get rid of gene models etc
-    genes_Rik = np.array([ re.search('Rik$', s) is not None for s in gene_names ])
-    genes_Gm = np.array([ re.search('Gm\d', s) is not None for s in gene_names ])
-    genes_LOC = np.array([ re.search('LOC\d', s) is not None for s in gene_names ])
-    genes_AA = np.array([ re.search('^[A-Z]{2}\d*$', s) is not None for s in gene_names ])
-    
-    #get rid of all genes below a certain read threshold
-    filtered_genes = np.array(np.load("C:/Users/Alex/PhD_data/allen2018/low_genes.npy", allow_pickle=True))
-    genes_low = np.array([gene not in filtered_genes for gene in gene_names])
-    keep_genes = np.logical_not(genes_Rik + genes_Gm + genes_LOC + genes_AA + genes_low)
-
-    return keep_genes+    return exons_df, pd.Series(gene_names)